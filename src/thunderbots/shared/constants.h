--- conflicted
+++ resolved
@@ -12,13 +12,10 @@
 // The approximate radius of the ball according to the SSL rulebook
 const double BALL_MAX_RADIUS = 0.0215;
 
-<<<<<<< HEAD
 // The maximum robot ID of our robots.
 const unsigned MAX_ROBOT_ID = 8;
 
-=======
 // TODO: Determine a more realistic value. See Issue #178.
->>>>>>> 5d759d20
 /* Robot Attributes */
 // The maximum speed achievable by our robots, in metres per second.
 const double ROBOT_MAX_SPEED = 2.0;
