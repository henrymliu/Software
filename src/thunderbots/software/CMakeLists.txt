# This project name must match the name of the package defined in package.xml
project(thunderbots)

# Build in "Release" (with lots of compiler optimizations) by default
if(NOT CMAKE_BUILD_TYPE AND NOT CMAKE_CONFIGURATION_TYPES)
    set_property(CACHE CMAKE_BUILD_TYPE PROPERTY VALUE "Release")
endif()

# For external editor code completion (Visual Studio Code, Vim, etc.)
set(CMAKE_EXPORT_COMPILE_COMMANDS ON)

# Use PkgConfig to find some packages using pkg_check_modules
find_package(PkgConfig REQUIRED)
include(FindPkgConfig)

####################
## Compiler Flags ##
####################

### Set cmake standard to c++ 17 ###
set(CMAKE_CXX_STANDARD 17)

### Set compiler flags for all code ###
add_definitions(-Wno-deprecated) # Don't warn about including "old" headers
add_definitions(-fno-common) # Do not allow multiple definitions of the same global variable
add_definitions(-Werror) # Treat warnings as errors, so they don't build up

### Set compiler flags only for cpp code. These flags do not work for C files ###
# Warn if parent classes do not define a virtual destructor
# See https://www.quantstart.com/articles/C-Virtual-Destructors-How-to-Avoid-Memory-Leaks
set(CMAKE_CXX_FLAGS "${CMAKE_CXX_FLAGS} -Wnon-virtual-dtor")


#############################################
## Find and include pacakges and libraries ##
#############################################

# Call our CMake file to include and build protobuf
include("${CMAKE_CURRENT_SOURCE_DIR}/proto/build_proto.cmake")

# Create a list of files from the shared folder
file(GLOB SHARED_UTIL_SRC LIST_DIRECTORIES false CONFIGURE_DEPENDS
        ${CMAKE_CURRENT_SOURCE_DIR}/../shared/*.cpp
        ${CMAKE_CURRENT_SOURCE_DIR}/../shared/*.c
        ${CMAKE_CURRENT_SOURCE_DIR}/../shared/*.h
        )

# Find the g3log library, the logger we use for our AI
# See: https://github.com/KjellKod/g3log
SET(G3_LIBRARY_PATH "/usr/local/include")
message("g3log lib path: ${G3_LIBRARY_PATH}")
find_library(G3LOG g3logger PATHS ${G3_LIBRARY_PATH})
if(NOT G3LOG OR NOT EXISTS "${G3LOG}")
    message(FATAL_ERROR "G3LOG library not found")
endif()
message("g3log path: ${G3LOG}")

## Find catkin macros and libraries
find_package(catkin REQUIRED COMPONENTS
        roscpp
        std_msgs
        message_generation
        thunderbots_msgs
        dynamic_reconfigure
        )

## Specify the configuration file for dynamic_reconfigure pkg
generate_dynamic_reconfigure_options(
    ${CMAKE_CURRENT_SOURCE_DIR}/param_server/cfg/Params.cfg
)

catkin_package(
        INCLUDE_DIRS
        LIBRARIES thunderbots
        CATKIN_DEPENDS roscpp std_msgs dynamic_reconfigure
        DEPENDS message_runtime
        )

###########
## Build ##
###########

# Specify additional locations of header files
include_directories(SYSTEM
	${catkin_INCLUDE_DIRS}
	)

include_directories(
        ${catkin_INCLUDE_DIRS}
        ${PROTOBUF_INCLUDE_DIRS}
        ${CMAKE_CURRENT_SOURCE_DIR}
        ${CMAKE_CURRENT_SOURCE_DIR}/..
        )

# Find all the generated protobuf source files
file(GLOB PROTO_SRCS "${CMAKE_CURRENT_SOURCE_DIR}/proto/*.pb.cc")

file(GLOB_RECURSE NETWORK_INPUT_SRC LIST_DIRECTORIES false CONFIGURE_DEPENDS
        ${CMAKE_CURRENT_SOURCE_DIR}/network_input/*.cpp
        ${CMAKE_CURRENT_SOURCE_DIR}/network_input/*.h
        ${CMAKE_CURRENT_SOURCE_DIR}/geom/*.cpp
        ${CMAKE_CURRENT_SOURCE_DIR}/geom/*.h
        ${CMAKE_CURRENT_SOURCE_DIR}/ai/world/*.cpp
        ${CMAKE_CURRENT_SOURCE_DIR}/ai/world/*.h
        ${CMAKE_CURRENT_SOURCE_DIR}/util/*.h
        ${CMAKE_CURRENT_SOURCE_DIR}/util/*.cpp
        )
add_executable (network_input
        ${PROTO_SRCS}
        ${NETWORK_INPUT_SRC}
        ${SHARED_UTIL_SRC}
        )
# Depend on exported targets (other packages) so that the messages in our thunderbots_msgs package are built first.
# This way the message headers are always generated before they are used in compilation here.
add_dependencies(network_input ${catkin_EXPORTED_TARGETS})
target_link_libraries(network_input
        ${catkin_LIBRARIES}
        ${PROTOBUF_LIBRARIES}
        ${G3LOG}
        )

file(GLOB_RECURSE AI_LOGIC_SRC LIST_DIRECTORIES false CONFIGURE_DEPENDS
        ${CMAKE_CURRENT_SOURCE_DIR}/ai/*.cpp
        ${CMAKE_CURRENT_SOURCE_DIR}/ai/*.h
        ${CMAKE_CURRENT_SOURCE_DIR}/geom/*.cpp
        ${CMAKE_CURRENT_SOURCE_DIR}/geom/*.h
        ${CMAKE_CURRENT_SOURCE_DIR}/util/*.h
        ${CMAKE_CURRENT_SOURCE_DIR}/util/*.cpp
        )
add_executable (ai_logic
        ${AI_LOGIC_SRC}
        ${SHARED_UTIL_SRC}
        )
# Depend on exported targets (other packages) so that the messages in our thunderbots_msgs package are built first.
# This way the message headers are always generated before they are used in compilation here.
add_dependencies(ai_logic ${catkin_EXPORTED_TARGETS})
target_link_libraries(ai_logic ${catkin_LIBRARIES}
        ${G3LOG}
        )

file(GLOB_RECURSE GRSIM_COMMUNICATION_SRC LIST_DIRECTORIES false CONFIGURE_DEPENDS
        ${CMAKE_CURRENT_SOURCE_DIR}/grsim_communication/*.cpp
        ${CMAKE_CURRENT_SOURCE_DIR}/grsim_communication/*.h
        ${CMAKE_CURRENT_SOURCE_DIR}/ai/primitive/*.cpp
        ${CMAKE_CURRENT_SOURCE_DIR}/ai/primitive/*.h
        ${CMAKE_CURRENT_SOURCE_DIR}/ai/world/*.cpp
        ${CMAKE_CURRENT_SOURCE_DIR}/ai/world/*.h
        ${CMAKE_CURRENT_SOURCE_DIR}/geom/*.cpp
        ${CMAKE_CURRENT_SOURCE_DIR}/geom/*.h
        ${CMAKE_CURRENT_SOURCE_DIR}/util/*.h
        ${CMAKE_CURRENT_SOURCE_DIR}/util/*.cpp
        )
add_executable (grsim_communication
        ${PROTO_SRCS}
        ${GRSIM_COMMUNICATION_SRC}
        ${SHARED_UTIL_SRC}
        )

# Depend on exported targets (other packages) so that the messages in our thunderbots_msgs package are built first.
# This way the message headers are always generated before they are used in compilation here.
add_dependencies(grsim_communication ${catkin_EXPORTED_TARGETS})
target_link_libraries(grsim_communication ${catkin_LIBRARIES}
        ${PROTOBUF_LIBRARIES}
        ${G3LOG}
        )

file(GLOB_RECURSE RADIO_COMMUNICATION_SRC LIST_DIRECTORIES false CONFIGURE_DEPENDS
        ${CMAKE_CURRENT_SOURCE_DIR}/radio_communication/*.cpp
        ${CMAKE_CURRENT_SOURCE_DIR}/radio_communication/*.h
        ${CMAKE_CURRENT_SOURCE_DIR}/ai/primitive/*.cpp
        ${CMAKE_CURRENT_SOURCE_DIR}/ai/primitive/*.h
        ${CMAKE_CURRENT_SOURCE_DIR}/ai/world/*.cpp
        ${CMAKE_CURRENT_SOURCE_DIR}/ai/world/*.h
        ${CMAKE_CURRENT_SOURCE_DIR}/util/*.h
        ${CMAKE_CURRENT_SOURCE_DIR}/util/*.cpp
        )
add_executable (radio_communication
        ${RADIO_COMMUNICATION_SRC}
        ${SHARED_UTIL_SRC}
        )
# Depend on exported targets (other packages) so that the messages in our thunderbots_msgs package are built first.
# This way the message headers are always generated before they are used in compilation here.
add_dependencies(radio_communication ${catkin_EXPORTED_TARGETS})

<<<<<<< HEAD
##### GLIB #####
pkg_search_module("GLIBMM" REQUIRED "glibmm-2.4")
include_directories(SYSTEM "${GLIBMM_INCLUDE_DIRS}")
link_directories("${GLIBMM_LIBRARY_DIRS}")


=======
>>>>>>> a3a70b9e
##### LIBUSB #####
pkg_search_module("LIBUSB_1" REQUIRED "libusb-1.0")
include_directories(SYSTEM "${LIBUSB_1_INCLUDE_DIRS}")
link_directories("${LIBUSB_1_LIBRARY_DIRS}")
add_definitions("${LIBUSB_1_DEFINITIONS}")

##### SIGC++  ######
pkg_search_module("SIGC" REQUIRED "sigc++-2.0")
include_directories(SYSTEM "${SIGC_INCLUDE_DIRS}")
link_directories("${SIGC_LIBRARY_DIRS}")

target_link_libraries(radio_communication ${catkin_LIBRARIES}
        ${G3LOG}
<<<<<<< HEAD
        ${GLIBMM_LIBRARIES}
        ${LIBUSB_1_LIBRARIES}
	${SIGC_LIBRARIES}
=======
        ${LIBUSB_1_LIBRARIES}
        ${SIGC_LIBRARIES}
>>>>>>> a3a70b9e
        )

file(GLOB_RECURSE PARAM_SERVER_SRC LIST_DIRECTORIES false CONFIGURE_DEPENDS
        ${CMAKE_CURRENT_SOURCE_DIR}/param_server/*.h
        ${CMAKE_CURRENT_SOURCE_DIR}/param_server/*.cpp
        ${CMAKE_CURRENT_SOURCE_DIR}/util/parameter/*.h
        ${CMAKE_CURRENT_SOURCE_DIR}/util/parameter/*.cpp
        )
add_executable (parameters
        ${PROTO_SRCS}
        ${PARAM_SERVER_SRC}
        ${SHARED_UTIL_SRC}
        )
# Depend on exported targets (other packages) so that the messages in our thunderbots_msgs package are built first.
# This way the message headers are always generated before they are used in compilation here.
add_dependencies(parameters thunderbots_gencfg ${catkin_EXPORTED_TARGETS})
target_link_libraries(parameters  ${catkin_LIBRARIES}
        ${PROTOBUF_LIBRARIES}
        )

#############
## Testing ##
#############

###### IMPORTANT #####
# DO NOT USE GLOBBING FOR TEST EXECUTABLES. SPECIFY EACH SOURCE FILE.
# This is to make sure we know exactly what files/interfaces are being tested and that we are not accidentally
# picking up other files that may affect test behaviour. Unit tests should not need too many files to be specified
# and we want to make sure the minimum set of files required for the test are being used.

##### Unit Tests #####

## Add gtest based cpp test target and link libraries
if (CATKIN_ENABLE_TESTING)
    #gtest
    catkin_add_gtest(geom_angle_test
            test/geom/angle.cpp
            geom/angle.h
            )
    target_link_libraries(geom_angle_test ${catkin_LIBRARIES})

    catkin_add_gtest(geom_point_test
            test/geom/point.cpp
            geom/point.h
            )
    target_link_libraries(geom_point_test ${catkin_LIBRARIES})

    catkin_add_gtest(field_test
            test/world/field.cpp
            ai/world/field.cpp
            )
    target_link_libraries(field_test ${catkin_LIBRARIES})

    catkin_add_gtest(grsim_backend_test
            ${PROTO_SRCS}
            test/grsim_backend/grsim_backend.cpp
            grsim_communication/motion_controller/motion_controller.cpp
            ai/primitive/move_primitive.cpp
            ai/primitive/direct_velocity_primitive.cpp
            ai/primitive/directwheels_primitive.cpp
            ai/primitive/primitive.cpp
            ai/primitive/catch_primitive.cpp
            ai/primitive/chip_primitive.cpp
            ai/primitive/kick_primitive.cpp
            ai/primitive/move_primitive.cpp
            ai/primitive/movespin_primitive.cpp
            ai/primitive/pivot_primitive.cpp
            ai/primitive/stop_primitive.cpp
            ai/world/robot.cpp
            ai/world/team.cpp
            grsim_communication/grsim_backend.cpp
            grsim_communication/grsim_backend.h
            grsim_communication/grsim_backend.cpp
            grsim_communication/visitor/grsim_command_primitive_visitor.cpp
            )
    target_link_libraries(grsim_backend_test ${catkin_LIBRARIES}
            ${PROTOBUF_LIBRARIES}
            ${G3LOG}
            )

    catkin_add_gtest(geom_util_test
            test/geom/util.cpp
            geom/util.cpp
            geom/util.h
            geom/point.h
            geom/angle.h
            geom/segment.h
            geom/ray.h
            geom/circle.h
            geom/line.h)

    target_link_libraries(geom_util_test ${catkin_LIBRARIES})

    catkin_add_gtest(shared_util_test
            ../shared/test/util.cpp
            ../shared/util.c
            ../shared/util.h)

    target_link_libraries(shared_util_test ${catkin_LIBRARIES})

    catkin_add_gtest(ball_test
            test/world/ball.cpp
            ai/world/ball.cpp
            geom/point.h
            geom/angle.h)

    target_link_libraries(ball_test ${catkin_LIBRARIES})

    catkin_add_gtest(robot_test
            test/world/robot.cpp
            ai/world/robot.cpp
            geom/point.h
            geom/angle.h)

    target_link_libraries(robot_test ${catkin_LIBRARIES})

    catkin_add_gtest(team_test
            test/world/team.cpp
            ai/world/team.cpp
            ai/world/robot.cpp
            geom/point.h
            geom/angle.h)

    target_link_libraries(team_test ${catkin_LIBRARIES})

    catkin_add_gtest(ros_message_util_test
            test/util/ros_messages.cpp
            util/ros_messages.cpp
            ai/world/ball.cpp
            ai/world/robot.cpp
            ai/world/field.cpp
            ai/world/team.cpp
            geom/point.h
            geom/angle.h)

    target_link_libraries(ros_message_util_test ${catkin_LIBRARIES})

    catkin_add_gtest(motion_controller_test
            test/grsim_backend/motion_controller.cpp
            grsim_communication/motion_controller/motion_controller.cpp
            ai/world/robot.cpp
            geom/point.h
            geom/angle.h)

    target_link_libraries(motion_controller_test ${catkin_LIBRARIES})

    catkin_add_gtest(world_test
            test/world/world.cpp
            test/test_util/test_util.cpp
            ai/world/world.cpp
            ai/world/ball.cpp
            ai/world/field.cpp
            ai/world/robot.cpp
            ai/world/team.cpp
            ai/world/game_state.cpp)

    target_link_libraries(world_test ${catkin_LIBRARIES})

    catkin_add_gtest(test_util_test
            test/test_util/test_util_test.cpp
            test/test_util/test_util.cpp
            ai/world/world.cpp
            ai/world/ball.cpp
            ai/world/field.cpp
            ai/world/robot.cpp
            ai/world/team.cpp
            ai/world/game_state.cpp
            )

    target_link_libraries(test_util_test ${catkin_LIBRARIES})

    catkin_add_gtest(game_state_test
            test/world/game_state.cpp
            ai/world/game_state.cpp
            test/test_util/test_util.cpp
            ai/world/world.cpp
            ai/world/ball.cpp
            ai/world/field.cpp
            ai/world/robot.cpp
            ai/world/team.cpp
            ai/world/game_state.cpp
            util/refbox_constants.cpp)

    target_link_libraries(game_state_test ${catkin_LIBRARIES})


    catkin_add_gtest(primitive_test
            test/primitive/primitive.cpp
            ai/primitive/primitive.cpp
            ai/primitive/catch_primitive.cpp
            ai/primitive/chip_primitive.cpp
            ai/primitive/direct_velocity_primitive.cpp
            ai/primitive/directwheels_primitive.cpp
            ai/primitive/kick_primitive.cpp
            ai/primitive/move_primitive.cpp
            ai/primitive/movespin_primitive.cpp
            ai/primitive/pivot_primitive.cpp
            ai/primitive/stop_primitive.cpp
            util/logger/custom_g3log_sinks.h
            util/logger/init.h
            )

    target_link_libraries(primitive_test ${catkin_LIBRARIES}
            ${G3LOG})

    catkin_add_gtest(move_primitive_test
            test/primitive/move_primitive.cpp
            ai/primitive/primitive.cpp
            ai/primitive/catch_primitive.cpp
            ai/primitive/chip_primitive.cpp
            ai/primitive/direct_velocity_primitive.cpp
            ai/primitive/directwheels_primitive.cpp
            ai/primitive/kick_primitive.cpp
            ai/primitive/move_primitive.cpp
            ai/primitive/movespin_primitive.cpp
            ai/primitive/pivot_primitive.cpp
            ai/primitive/stop_primitive.cpp
            util/logger/custom_g3log_sinks.h
            util/logger/init.h
            )

    target_link_libraries(move_primitive_test ${catkin_LIBRARIES}
            ${G3LOG})

    catkin_add_gtest(movespin_primitive_test
            test/primitive/movespin_primitive.cpp
            ai/primitive/primitive.cpp
            ai/primitive/catch_primitive.cpp
            ai/primitive/chip_primitive.cpp
            ai/primitive/direct_velocity_primitive.cpp
            ai/primitive/directwheels_primitive.cpp
            ai/primitive/kick_primitive.cpp
            ai/primitive/move_primitive.cpp
            ai/primitive/movespin_primitive.cpp
            ai/primitive/pivot_primitive.cpp
            ai/primitive/stop_primitive.cpp
            util/logger/custom_g3log_sinks.h
            util/logger/init.h
            )

    target_link_libraries(movespin_primitive_test ${catkin_LIBRARIES}
            ${G3LOG})

    catkin_add_gtest(directwheels_primitive_test
            test/primitive/directwheels_primitive.cpp
            ai/primitive/primitive.cpp
            ai/primitive/catch_primitive.cpp
            ai/primitive/chip_primitive.cpp
            ai/primitive/direct_velocity_primitive.cpp
            ai/primitive/directwheels_primitive.cpp
            ai/primitive/kick_primitive.cpp
            ai/primitive/move_primitive.cpp
            ai/primitive/movespin_primitive.cpp
            ai/primitive/pivot_primitive.cpp
            ai/primitive/stop_primitive.cpp
            util/logger/custom_g3log_sinks.h
            util/logger/init.h
            )

    target_link_libraries(directwheels_primitive_test ${catkin_LIBRARIES}
            ${G3LOG})

    catkin_add_gtest(pivot_primitive_test
            test/primitive/pivot_primitive.cpp
            ai/primitive/primitive.cpp
            ai/primitive/catch_primitive.cpp
            ai/primitive/chip_primitive.cpp
            ai/primitive/direct_velocity_primitive.cpp
            ai/primitive/directwheels_primitive.cpp
            ai/primitive/kick_primitive.cpp
            ai/primitive/move_primitive.cpp
            ai/primitive/movespin_primitive.cpp
            ai/primitive/pivot_primitive.cpp
            ai/primitive/stop_primitive.cpp
            util/logger/custom_g3log_sinks.h
            util/logger/init.h
            )

    target_link_libraries(pivot_primitive_test ${catkin_LIBRARIES}
            ${G3LOG})

    catkin_add_gtest(chip_primitive_test
            test/primitive/chip_primitive.cpp
            ai/primitive/primitive.cpp
            ai/primitive/catch_primitive.cpp
            ai/primitive/chip_primitive.cpp
            ai/primitive/direct_velocity_primitive.cpp
            ai/primitive/directwheels_primitive.cpp
            ai/primitive/kick_primitive.cpp
            ai/primitive/move_primitive.cpp
            ai/primitive/movespin_primitive.cpp
            ai/primitive/pivot_primitive.cpp
            ai/primitive/stop_primitive.cpp
            util/logger/custom_g3log_sinks.h
            util/logger/init.h
            )

    target_link_libraries(chip_primitive_test ${catkin_LIBRARIES}
            ${G3LOG})

    catkin_add_gtest(kick_primitive_test
            test/primitive/kick_primitive.cpp
            ai/primitive/primitive.cpp
            ai/primitive/catch_primitive.cpp
            ai/primitive/chip_primitive.cpp
            ai/primitive/direct_velocity_primitive.cpp
            ai/primitive/directwheels_primitive.cpp
            ai/primitive/kick_primitive.cpp
            ai/primitive/move_primitive.cpp
            ai/primitive/movespin_primitive.cpp
            ai/primitive/pivot_primitive.cpp
            ai/primitive/stop_primitive.cpp
            util/logger/custom_g3log_sinks.h
            util/logger/init.h
            )

    target_link_libraries(kick_primitive_test ${catkin_LIBRARIES}
            ${G3LOG})

    catkin_add_gtest(direct_velocity_primitive_test
            test/primitive/direct_velocity_primitive.cpp
            ai/primitive/primitive.cpp
            ai/primitive/catch_primitive.cpp
            ai/primitive/chip_primitive.cpp
            ai/primitive/direct_velocity_primitive.cpp
            ai/primitive/directwheels_primitive.cpp
            ai/primitive/kick_primitive.cpp
            ai/primitive/move_primitive.cpp
            ai/primitive/movespin_primitive.cpp
            ai/primitive/pivot_primitive.cpp
            ai/primitive/stop_primitive.cpp
            util/logger/custom_g3log_sinks.h
            util/logger/init.h
            )

    target_link_libraries(direct_velocity_primitive_test ${catkin_LIBRARIES}
            ${G3LOG})

    catkin_add_gtest(catch_primitive_test
            test/primitive/catch_primitive.cpp
            ai/primitive/primitive.cpp
            ai/primitive/catch_primitive.cpp
            ai/primitive/chip_primitive.cpp
            ai/primitive/direct_velocity_primitive.cpp
            ai/primitive/directwheels_primitive.cpp
            ai/primitive/kick_primitive.cpp
            ai/primitive/move_primitive.cpp
            ai/primitive/movespin_primitive.cpp
            ai/primitive/pivot_primitive.cpp
            ai/primitive/stop_primitive.cpp
            util/logger/custom_g3log_sinks.h
            util/logger/init.h
            )

    target_link_libraries(catch_primitive_test ${catkin_LIBRARIES}
            ${G3LOG})

    catkin_add_gtest(stop_primitive_test
            test/primitive/stop_primitive.cpp
            ai/primitive/catch_primitive.cpp
            ai/primitive/chip_primitive.cpp
            ai/primitive/directwheels_primitive.cpp
            ai/primitive/direct_velocity_primitive.cpp
            ai/primitive/kick_primitive.cpp
            ai/primitive/pivot_primitive.cpp
            ai/primitive/move_primitive.cpp
            ai/primitive/movespin_primitive.cpp
            ai/primitive/stop_primitive.cpp
            ai/primitive/primitive.cpp
            util/logger/custom_g3log_sinks.h
            util/logger/init.h
            )

    target_link_libraries(stop_primitive_test ${catkin_LIBRARIES}
            ${G3LOG})

endif()

##### ROSTests / Integration Tests #####

if (CATKIN_ENABLE_TESTING)
    find_package(rostest REQUIRED)

    # The test node that verifies the logger is working correctly
    add_rostest_gtest(logger_test test/util/logger_test.test
            util/logger/custom_g3log_sinks.h
            util/logger/init.h
            test/util/logger_test.cpp
            )
    target_link_libraries(logger_test ${catkin_LIBRARIES}
            ${G3LOG})

    # The test node that verifies the rostest utils are working correctly
    add_rostest_gtest(rostest_util_test test/test_util/rostest_util_test.test
            test/test_util/rostest_util_test.cpp
            )
    target_link_libraries(rostest_util_test ${catkin_LIBRARIES})

     # The test node that verifies the dynamic_parameters are working
    add_rostest_gtest(dynamic_parameters_test test/util/rostest_dynamic_parameters.test
            test/util/test_dynamic_parameters.cpp
            util/parameter/dynamic_parameters.cpp
            )
    target_link_libraries(dynamic_parameters_test ${catkin_LIBRARIES})

endif()<|MERGE_RESOLUTION|>--- conflicted
+++ resolved
@@ -182,15 +182,12 @@
 # This way the message headers are always generated before they are used in compilation here.
 add_dependencies(radio_communication ${catkin_EXPORTED_TARGETS})
 
-<<<<<<< HEAD
 ##### GLIB #####
 pkg_search_module("GLIBMM" REQUIRED "glibmm-2.4")
 include_directories(SYSTEM "${GLIBMM_INCLUDE_DIRS}")
 link_directories("${GLIBMM_LIBRARY_DIRS}")
 
 
-=======
->>>>>>> a3a70b9e
 ##### LIBUSB #####
 pkg_search_module("LIBUSB_1" REQUIRED "libusb-1.0")
 include_directories(SYSTEM "${LIBUSB_1_INCLUDE_DIRS}")
@@ -204,14 +201,9 @@
 
 target_link_libraries(radio_communication ${catkin_LIBRARIES}
         ${G3LOG}
-<<<<<<< HEAD
         ${GLIBMM_LIBRARIES}
         ${LIBUSB_1_LIBRARIES}
 	${SIGC_LIBRARIES}
-=======
-        ${LIBUSB_1_LIBRARIES}
-        ${SIGC_LIBRARIES}
->>>>>>> a3a70b9e
         )
 
 file(GLOB_RECURSE PARAM_SERVER_SRC LIST_DIRECTORIES false CONFIGURE_DEPENDS
