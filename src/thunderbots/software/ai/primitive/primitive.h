#pragma once

#include <ros/ros.h>

#include <string>
#include <vector>

#include "thunderbots_msgs/Primitive.h"

enum class PrimitiveType
{
    /**
     * \brief Implements the \ref Drive::Robot::move_coast and \ref
     * Drive::Robot::move_brake primitives.
     *
     * The parameters are unused.
     *
     * The extra field is 0 for coasting or 1 for braking.
     */
    STOP = 0,

    /**
     * \brief Implements the \ref Drive::Robot::move_move family of
     * primitives.
     *
     * The parameters are the relative position, the relative orientation,
     * and the time delta.
     *
     * The extra field is 0 if the caller doesn’t care about orientation,
     * or 1 if it does.
     */
    MOVE = 1,

    /**
     * \brief Implements the \ref Drive::Robot::move_dribble primitive.
     *
     * The parameters are the relative position and orientation.
     *
     * The extra field is 0 if small kicks are prohibited or 1 if they are
     * allowed.
     */
    DRIBBLE = 2,

    /**
     * \brief Implements the \ref Drive::Robot::move_shoot family of
     * primitives.
     *
     * The parameters are the relative position, relative orientation, and
     * power (either m/s or m).
     *
     * The extra field has bit 0 clear to kick or set to chip, and bit 1
     * set if the caller cares about orientation.
     */
    SHOOT = 3,

    /**
     * \brief Implements the \ref Drive::Robot::move_catch primitive.
     *
     * The parameters are the angle difference, the left/right
     * displacement, and the speed.
     */
    CATCH = 4,

    /**
     * \brief Implements the \ref Drive::Robot::move_pivot primitive.
     *
     * The parameters are the relative centre point, the swing, and the
     * orientation.
     */
    PIVOT = 5,

    /**
     * \brief Implements the \ref Drive::Robot::move_spin primitive.
     *
     * The parameters are the relative position and angular velocity.
     */
    SPIN = 6,

    /**
     * \brief Specifies that direct control is in use and wheels are being
     * driven with individual power levels.
     */
    DIRECT_WHEELS = 7,

    /**
     * \brief Specifies that direct control is in use and robot-relative
     * linear and angular velocities are being sent.
     */
    DIRECT_VELOCITY = 8,
};

/**
 * Defines a Robot Primitive, which is the most basic action / unit of work a robot can
 * do. For example, moving straight to a point, pivoting around a point,
 * or shooting the ball at a target.
 *
 * This is an Abstract, pure-virtual class. It is meant to define the interface that all
 * Primitives must follow.
 * Other classes should inherit from this class and implement the methods to create a
 * useable Primitive class.
 */
class Primitive
{
   public:
    /**
     * Creates a Primitive message from this Primitive
     *
     * @return The Primitive message containing the information from this Primitive
     */
    thunderbots_msgs::Primitive createMsg() const;

    /**
     * Returns the name of the Primitive
     *
     * @return The name of the Primitive as a string
     */
    virtual std::string getPrimitiveName() const = 0;

    /**
     * Returns the ID of the robot that this Primitive corresponds
     * to / is controlling
     *
     * @return The ID of the robot this Primitive is controlling
     */
    virtual unsigned int getRobotId() const = 0;

    /**
<<<<<<< HEAD
     * Returns the enum corresponding to the primitive type.
     * 
     * @return the primitive type
     */
    virtual PrimitiveType getPrimitiveType() const = 0;

    /**
     * Returns the generic array of parameters for this Primitive
=======
     * Returns the generic vector of parameters for this Primitive
>>>>>>> 5d759d20
     *
     * @return A vector of doubles that are the generic parameters for this Primitive
     */
    virtual std::vector<double> getParameters() const = 0;

    /**
     * Returns the generic vector of Booleans, that represent the extra bits used by
     * the Primitive. These extra bits are typically used to toggle behaviour of the
     * Primitive, such as if the kicker or chipper should be used, or if autokick
     * should be enabled.
     *
     * @return A vector of Booleans that are the extra bits used by the Primitive.
     */
    virtual std::vector<bool> getExtraBits() const = 0;

    /**
     * Validates that a primitive message is compatible with the primitive
     * specified by name, and throws an exception if the validation check fails.
     *
     * @param prim_msg The primitive message
     * @param prim_name The name of the primitive
     * @throws //TODO: Add exception
     */
    void validatePrimitiveMessage(const thunderbots_msgs::Primitive& prim_msg,
                                  std::string prim_name) const;

    /**
     * Given a ROS Primitive message, constructs a concrete Primitive object and returns
     * a unique_ptr using the Abstract Primitive interface. This acts like a Primitive
     * factory.
     *
     * @param primitive_msg the Primitive message from which to construct the Primitive
     * @return a unique_ptr to a Primitive object
     */
    static std::unique_ptr<Primitive> createPrimitive(
        const thunderbots_msgs::Primitive& primitive_msg);

    virtual ~Primitive() = default;
};<|MERGE_RESOLUTION|>--- conflicted
+++ resolved
@@ -10,8 +10,7 @@
 enum class PrimitiveType
 {
     /**
-     * \brief Implements the \ref Drive::Robot::move_coast and \ref
-     * Drive::Robot::move_brake primitives.
+     * These represent the IDs of the primitives implemented in firmware.
      *
      * The parameters are unused.
      *
@@ -117,6 +116,13 @@
     virtual std::string getPrimitiveName() const = 0;
 
     /**
+     * Returns the enum corresponding to the primitive type.
+     * 
+     * @return the primitive type
+     */
+    virtual PrimitiveType getPrimitiveType() const = 0;
+
+    /**
      * Returns the ID of the robot that this Primitive corresponds
      * to / is controlling
      *
@@ -125,18 +131,7 @@
     virtual unsigned int getRobotId() const = 0;
 
     /**
-<<<<<<< HEAD
-     * Returns the enum corresponding to the primitive type.
-     * 
-     * @return the primitive type
-     */
-    virtual PrimitiveType getPrimitiveType() const = 0;
-
-    /**
-     * Returns the generic array of parameters for this Primitive
-=======
      * Returns the generic vector of parameters for this Primitive
->>>>>>> 5d759d20
      *
      * @return A vector of doubles that are the generic parameters for this Primitive
      */
