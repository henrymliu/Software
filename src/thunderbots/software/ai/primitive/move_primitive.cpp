#include "ai/primitive/move_primitive.h"

#include "ai/primitive/visitor/primitive_visitor.h"

const std::string MovePrimitive::PRIMITIVE_NAME = "Move Primitive";

MovePrimitive::MovePrimitive(unsigned int robot_id, const Point &dest,
                             const Angle &final_angle, double final_speed)
    : robot_id(robot_id), dest(dest), final_angle(final_angle), final_speed(final_speed)
{
}

MovePrimitive::MovePrimitive(const thunderbots_msgs::Primitive &primitive_msg)
{
    validatePrimitiveMessage(primitive_msg, getPrimitiveName());

    robot_id      = primitive_msg.robot_id;
    double dest_x = primitive_msg.parameters.at(0);
    double dest_y = primitive_msg.parameters.at(1);
    dest          = Point(dest_x, dest_y);
    final_angle   = Angle::ofRadians(primitive_msg.parameters.at(2));
    final_speed   = primitive_msg.parameters.at(3);
}


std::string MovePrimitive::getPrimitiveName() const
{
    return PRIMITIVE_NAME;
}

unsigned int MovePrimitive::getRobotId() const
{
    return robot_id;
}

PrimitiveType MovePrimitive::getPrimitiveType() const
{
    return PrimitiveType::MOVE;
}

Point MovePrimitive::getDestination() const
{
    return dest;
}

Angle MovePrimitive::getFinalAngle() const
{
    return final_angle;
}

double MovePrimitive::getFinalSpeed() const
{
    return final_speed;
}

std::vector<double> MovePrimitive::getParameters() const
{
    std::vector<double> parameters = {dest.x(), dest.y(), final_angle.toRadians(),
                                      final_speed};

    return parameters;
}

std::vector<bool> MovePrimitive::getExtraBits() const
{
<<<<<<< HEAD
    return std::vector<bool>(false);
=======
    return std::vector<bool>();
}

void MovePrimitive::accept(PrimitiveVisitor &visitor) const
{
    visitor.visit(*this);
>>>>>>> 983ea8c4
}<|MERGE_RESOLUTION|>--- conflicted
+++ resolved
@@ -63,14 +63,10 @@
 
 std::vector<bool> MovePrimitive::getExtraBits() const
 {
-<<<<<<< HEAD
     return std::vector<bool>(false);
-=======
-    return std::vector<bool>();
 }
 
 void MovePrimitive::accept(PrimitiveVisitor &visitor) const
 {
     visitor.visit(*this);
->>>>>>> 983ea8c4
 }