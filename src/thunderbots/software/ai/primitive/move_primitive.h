/**
 * This file includes the definition of the MovePrimitive class and it's member functions
 * and data
 */

#pragma once

#include "ai/primitive/primitive.h"
#include "geom/angle.h"
#include "geom/point.h"

class MovePrimitive : public Primitive
{
   public:
    static const std::string PRIMITIVE_NAME;
    /**
     * Creates a new Move Primitive
     * Moves the robot in a straight line between its current position and the given
     * destination.
     *
     * @param robot_id The id of the Robot to run this Primitive
     * @param dest The final destination of the movement
     * @param final_angle The final orientation the robot should have at the end
     * of the movement
     * @param final_speed The final speed the Robot should have when it reaches
     * its destination at the end of the movement
     */
    explicit MovePrimitive(unsigned int robot_id, const Point &dest,
                           const Angle &final_angle, double final_speed);

    /**
     * Creates a new Move Primitive from a Primitive message
     *
     * @param primtiive_msg The message from which to create the Move Primitive
     */
    explicit MovePrimitive(const thunderbots_msgs::Primitive &primitive_msg);

    /**
     * Gets the primitive name
     *
     * @return The name of the primitive as a string
     */
    std::string getPrimitiveName() const override;
<<<<<<< HEAD

    PrimitiveType getPrimitiveType() const override;
=======
>>>>>>> 983ea8c4

    /**
     * Gets the robot ID
     *
     * @return The robot ID as an unsigned integer
     */
    unsigned int getRobotId() const override;
    /**
     * gets the robot's destination
     *
     * @return The robots destination as a Point(X,Y)
     */
    Point getDestination() const;

    /**
     * Gets the robot's destination orientation
     *
     * @return The robots final orientation as an Angle
     */
    Angle getFinalAngle() const;

    /**
     * Gets the robot's final speed in m/s
     *
     * @return The robots speed in m/s
     */
    double getFinalSpeed() const;

    /**
     * Returns the generic vector of parameters for this Primitive
     *
     * @return A vector of the form {dest.x(), dest.y(), final_angle.toRadians(),
     *                               final_speed}
     */
    std::vector<double> getParameters() const override;

    /**
     * This primitive has no extra bits
     *
     * @return an empty vector
     */
    std::vector<bool> getExtraBits() const override;

    void accept(PrimitiveVisitor &visitor) const override;

   private:
    unsigned int robot_id;
    Point dest;
    Angle final_angle;
    double final_speed;
};<|MERGE_RESOLUTION|>--- conflicted
+++ resolved
@@ -41,11 +41,8 @@
      * @return The name of the primitive as a string
      */
     std::string getPrimitiveName() const override;
-<<<<<<< HEAD
 
     PrimitiveType getPrimitiveType() const override;
-=======
->>>>>>> 983ea8c4
 
     /**
      * Gets the robot ID
