--- conflicted
+++ resolved
@@ -110,13 +110,8 @@
         movespin_primitive.getDestination().x() * MILLIMETERS_PER_METER,
         movespin_primitive.getDestination().y() * MILLIMETERS_PER_METER,
         movespin_primitive.getAngularVelocity().toRadians() * CENTIRADIANS_PER_RADIAN,
-<<<<<<< HEAD
-        movespin_primitive.getFinalSpeed() * MILLIMETERS_PER_METER};
-    radio_prim->extra_bits = 0;
-=======
         0};
     radio_prim->extra_bits = movespin_primitive.getFinalSpeed() * MILLIMETERS_PER_METER;
->>>>>>> 7fdb3c84
 }
 
 void MRFPrimitiveVisitor::visit(const PivotPrimitive &pivot_primitive)
