--- conflicted
+++ resolved
@@ -13,18 +13,6 @@
 {
     std::vector<FilteredRobotData> result;
 
-<<<<<<< HEAD
-    for(auto data : new_team_data) {
-        FilteredRobotData filtered_data;
-        filtered_data.position = data.position;
-        filtered_data.velocity = Vector();
-        filtered_data.id = data.id;
-        filtered_data.orientation = data.orientation;
-        filtered_data.angular_velocity = AngularVelocity::zero();
-        filtered_data.timestamp = data.timestamp;
-
-        result.push_back(filtered_data);
-=======
     for (auto new_robot_data : new_team_data)
     {
         if (robot_map.count(new_robot_data.id) == 0)
@@ -69,7 +57,6 @@
 
             result.push_back(filtered_data);
         }
->>>>>>> 983ea8c4
     }
 
     return result;
