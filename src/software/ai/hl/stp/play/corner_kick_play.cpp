--- conflicted
+++ resolved
@@ -214,23 +214,16 @@
                                          world.enemyTeam(), pass, world.ball(), false);
     do
     {
-<<<<<<< HEAD
-        passer->updateParams(pass, world.ball());
-        receiver->updateParams(world.friendlyTeam(), world.enemyTeam(), pass,
-                               world.ball());
-        receiver->addWhitelistedAvoidArea(AvoidArea::BALL);
-        goalie_tactic->updateParams(world.ball(), world.field(), world.friendlyTeam(),
-                                    world.enemyTeam());
-
-        yield({goalie_tactic, passer, receiver, bait_move_tactic_1, bait_move_tactic_2});
-=======
         passer->updateWorldParams(world.ball());
         passer->updateControlParams(pass);
         receiver->updateWorldParams(world.friendlyTeam(), world.enemyTeam(),
                                     world.ball());
         receiver->updateControlParams(pass);
-        yield({passer, receiver, bait_move_tactic_1, bait_move_tactic_2});
->>>>>>> 95ed7545
+        receiver->addWhitelistedAvoidArea(AvoidArea::BALL);
+        goalie_tactic->updateParams(world.ball(), world.field(), world.friendlyTeam(),
+                                    world.enemyTeam());
+
+        yield({goalie_tactic, passer, receiver, bait_move_tactic_1, bait_move_tactic_2});
     } while (!receiver->done());
 
     LOG(DEBUG) << "Finished";
