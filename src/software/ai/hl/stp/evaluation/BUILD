--- conflicted
+++ resolved
@@ -188,10 +188,6 @@
         ":robot",
         ":team",
         "//shared:constants",
-<<<<<<< HEAD
-        "//software/ai/world:world",
-=======
->>>>>>> 10acb547
         "//software/geom",
         "//software/world:ball",
         "//software/world:field",
@@ -216,15 +212,10 @@
     hdrs = ["robot.h"],
     deps = [
         "//shared:constants",
-<<<<<<< HEAD
-        "//software/ai/world:world",
+        "//software/world:ball",
+        "//software/world:robot",
         "//software/geom",
         "//software/util/parameter:dynamic_parameters",
-=======
-        "//software/geom",
-        "//software/world:ball",
-        "//software/world:robot",
->>>>>>> 10acb547
     ],
 )
 
